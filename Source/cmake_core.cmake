--- conflicted
+++ resolved
@@ -58,9 +58,6 @@
         astcenccli_toplevel.cpp
         astcenccli_toplevel_help.cpp)
 
-<<<<<<< HEAD
-target_link_libraries(astc${CODEC}-${ISA_SIMD} PRIVATE astc${CODEC}-${ISA_SIMD}-static)
-=======
 target_compile_features(astc${CODEC}-${ISA_SIMD}
     PRIVATE
         cxx_std_14)
@@ -69,7 +66,8 @@
     PRIVATE
         # MSVC defines
         $<$<CXX_COMPILER_ID:MSVC>:_CRT_SECURE_NO_WARNINGS>)
->>>>>>> 05a435d6
+
+target_link_libraries(astc${CODEC}-${ISA_SIMD} PRIVATE astc${CODEC}-${ISA_SIMD}-static)
 
 macro(astc_set_properties NAME)
     target_compile_features(${NAME}
