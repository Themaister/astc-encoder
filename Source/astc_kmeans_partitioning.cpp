// SPDX-License-Identifier: Apache-2.0
// ----------------------------------------------------------------------------
<<<<<<< HEAD
//  This confidential and proprietary software may be used only as authorised
//  by a licensing agreement from Arm Limited.
//      (C) COPYRIGHT 2011-2020 Arm Limited, ALL RIGHTS RESERVED
//  The entire notice above must be reproduced on all authorised copies and
//  copies may only be made to the extent permitted by a licensing agreement
//  from Arm Limited.
=======
// Copyright 2011-2020 Arm Limited
//
// Licensed under the Apache License, Version 2.0 (the "License"); you may not
// use this file except in compliance with the License. You may obtain a copy
// of the License at:
//
//     http://www.apache.org/licenses/LICENSE-2.0
//
// Unless required by applicable law or agreed to in writing, software
// distributed under the License is distributed on an "AS IS" BASIS, WITHOUT
// WARRANTIES OR CONDITIONS OF ANY KIND, either express or implied. See the
// License for the specific language governing permissions and limitations
// under the License.
>>>>>>> 4861c3db
// ----------------------------------------------------------------------------

/**
 * @brief Functions for approximate partitioning by kmeans clustering.
 *
 * Do this in 2 stages:
 * 1: basic clustering, a couple of passes just to get a few clusters
 * 2: clustering based on line, a few passes until it seems to stabilize.
 *
 * After clustering is done, we use the clustering result to construct one
 * bitmap for each partition. We then scan though the partition table, counting
 * how well the bitmaps matched.
  */

#include "astc_codec_internals.h"

// for k++ means, we need pseudo-random numbers, however using random numbers
// directly results in unreproducible encoding results. As such, we will
// instead just supply a handful of numbers from random.org, and apply an
// algorithm similar to XKCD #221. (http://xkcd.com/221/)

// cluster the texels using the k++ means clustering initialization algorithm.
static void kpp_initialize(
	int xdim,
	int ydim,
	int zdim,
	int partition_count,
	const imageblock* blk,
	float4* cluster_centers
) {
	int i;

	int texels_per_block = xdim * ydim * zdim;

	int cluster_center_samples[4];
	// pick a random sample as first center-point.
	cluster_center_samples[0] = 145897 /* number from random.org */  % texels_per_block;
	int samples_selected = 1;

	float distances[MAX_TEXELS_PER_BLOCK];

	// compute the distance to the first point.
	int sample = cluster_center_samples[0];
	float4 center_color = float4(blk->data_r[sample],
								 blk->data_g[sample],
								 blk->data_b[sample],
								 blk->data_a[sample]);

	float distance_sum = 0.0f;
	for (i = 0; i < texels_per_block; i++)
	{
		float4 color = float4(blk->data_r[i],
							  blk->data_g[i],
							  blk->data_b[i],
							  blk->data_a[i]);
		float4 diff = color - center_color;
		float distance = dot(diff, diff);
		distance_sum += distance;
		distances[i] = distance;
	}

	// more numbers from random.org
	float cluster_cutoffs[25] = {
		0.952312f, 0.206893f, 0.835984f, 0.507813f, 0.466170f,
		0.872331f, 0.488028f, 0.866394f, 0.363093f, 0.467905f,
		0.812967f, 0.626220f, 0.932770f, 0.275454f, 0.832020f,
		0.362217f, 0.318558f, 0.240113f, 0.009190f, 0.983995f,
		0.566812f, 0.347661f, 0.731960f, 0.156391f, 0.297786f
	};

	while (1)
	{
		// pick a point in a weighted-random fashion.
		float summa = 0.0f;
		float distance_cutoff = distance_sum * cluster_cutoffs[samples_selected + 5 * partition_count];
		for (i = 0; i < texels_per_block; i++)
		{
			summa += distances[i];
			if (summa >= distance_cutoff)
				break;
		}
		sample = i;
		if (sample >= texels_per_block)
			sample = texels_per_block - 1;

		cluster_center_samples[samples_selected] = sample;
		samples_selected++;
		if (samples_selected >= partition_count)
			break;

		// update the distances with the new point.
		center_color = float4(blk->data_r[sample],
		                      blk->data_g[sample],
		                      blk->data_b[sample],
		                      blk->data_a[sample]);

		distance_sum = 0.0f;
		for (i = 0; i < texels_per_block; i++)
		{
			float4 color = float4(blk->data_r[i],
			                      blk->data_g[i],
			                      blk->data_b[i],
			                      blk->data_a[i]);
			float4 diff = color - center_color;
			float distance = dot(diff, diff);
			distance = MIN(distance, distances[i]);
			distance_sum += distance;
			distances[i] = distance;
		}
	}

	// finally, gather up the results.
	for (i = 0; i < partition_count; i++)
	{
		int center_sample = cluster_center_samples[i];
		float4 color = float4(blk->data_r[center_sample],
		                      blk->data_g[center_sample],
		                      blk->data_b[center_sample],
		                      blk->data_a[center_sample]);
		cluster_centers[i] = color;
	}
}

// basic K-means clustering: given a set of cluster centers,
// assign each texel to a partition
static void basic_kmeans_assign_pass(
	int xdim,
	int ydim,
	int zdim,
	int partition_count,
	const imageblock* blk,
	const float4* cluster_centers,
	int* partition_of_texel
) {
	int i, j;

	int texels_per_block = xdim * ydim * zdim;

	float distances[MAX_TEXELS_PER_BLOCK];

	int texels_per_partition[4];

	texels_per_partition[0] = texels_per_block;
	for (i = 1; i < partition_count; i++)
		texels_per_partition[i] = 0;

	for (i = 0; i < texels_per_block; i++)
	{
		float4 color = float4(blk->data_r[i],
							  blk->data_g[i],
							  blk->data_b[i],
							  blk->data_a[i]);
		float4 diff = color - cluster_centers[0];
		float distance = dot(diff, diff);
		distances[i] = distance;
		partition_of_texel[i] = 0;
	}

	for (j = 1; j < partition_count; j++)
	{
		float4 center_color = cluster_centers[j];

		for (i = 0; i < texels_per_block; i++)
		{
			float4 color = float4(blk->data_r[i],
								  blk->data_g[i],
								  blk->data_b[i],
								  blk->data_a[i]);
			float4 diff = color - center_color;
			float distance = dot(diff, diff);
			if (distance < distances[i])
			{
				distances[i] = distance;
				texels_per_partition[partition_of_texel[i]]--;
				texels_per_partition[j]++;
				partition_of_texel[i] = j;
			}
		}
	}

	// it is possible to get a situation where one of the partitions ends up
	// without any texels. In this case, we assign texel N to partition N;
	// this is silly, but ensures that every partition retains at least one texel.
	// Reassigning a texel in this manner may cause another partition to go empty,
	// so if we actually did a reassignment, we run the whole loop over again.
	int problem_case;
	do
	{
		problem_case = 0;
		for (i = 0; i < partition_count; i++)
		{
			if (texels_per_partition[i] == 0)
			{
				texels_per_partition[partition_of_texel[i]]--;
				texels_per_partition[i]++;
				partition_of_texel[i] = i;
				problem_case = 1;
			}
		}
	}
	while (problem_case != 0);
}

// basic k-means clustering: given a set of cluster assignments
// for the texels, find the center position of each cluster.
static void basic_kmeans_update(
	int xdim,
	int ydim,
	int zdim,
	int partition_count,
	const imageblock* blk,
	const int* partition_of_texel,
	float4* cluster_centers
) {
	int i;

	int texels_per_block = xdim * ydim * zdim;

	float4 color_sum[4];
	int weight_sum[4];

	for (i = 0; i < partition_count; i++)
	{
		color_sum[i] = float4(0, 0, 0, 0);
		weight_sum[i] = 0;
	}

	// first, find the center-of-gravity in each cluster
	for (i = 0; i < texels_per_block; i++)
	{
		float4 color = float4(blk->data_r[i],
							  blk->data_g[i],
							  blk->data_b[i],
							  blk->data_a[i]);
		int part = partition_of_texel[i];
		color_sum[part] = color_sum[part] + color;
		weight_sum[part]++;
	}

	for (i = 0; i < partition_count; i++)
	{
		cluster_centers[i] = color_sum[i] * (1.0f / weight_sum[i]);
	}
}

// compute the bit-mismatch for a partitioning in 2-partition mode
static inline int partition_mismatch2(
	uint64_t a0,
	uint64_t a1,
	uint64_t b0,
	uint64_t b1
) {
	int v1 = astc::popcount(a0 ^ b0) + astc::popcount(a1 ^ b1);
	int v2 = astc::popcount(a0 ^ b1) + astc::popcount(a1 ^ b0);
	return MIN(v1, v2);
}

// compute the bit-mismatch for a partitioning in 3-partition mode
static inline int partition_mismatch3(
	uint64_t a0,
	uint64_t a1,
	uint64_t a2,
	uint64_t b0,
	uint64_t b1,
	uint64_t b2
) {
	int p00 = astc::popcount(a0 ^ b0);
	int p01 = astc::popcount(a0 ^ b1);
	int p02 = astc::popcount(a0 ^ b2);

	int p10 = astc::popcount(a1 ^ b0);
	int p11 = astc::popcount(a1 ^ b1);
	int p12 = astc::popcount(a1 ^ b2);

	int p20 = astc::popcount(a2 ^ b0);
	int p21 = astc::popcount(a2 ^ b1);
	int p22 = astc::popcount(a2 ^ b2);

	int s0 = p11 + p22;
	int s1 = p12 + p21;
	int v0 = MIN(s0, s1) + p00;

	int s2 = p10 + p22;
	int s3 = p12 + p20;
	int v1 = MIN(s2, s3) + p01;

	int s4 = p10 + p21;
	int s5 = p11 + p20;
	int v2 = MIN(s4, s5) + p02;

	if (v1 < v0)
		v0 = v1;
	if (v2 < v0)
		v0 = v2;

	return v0;
}

static inline int MIN3(
	int a,
	int b,
	int c
) {
	int d = MIN(a, b);
	return MIN(c, d);
}

// compute the bit-mismatch for a partitioning in 4-partition mode
static inline int partition_mismatch4(
	uint64_t a0,
	uint64_t a1,
	uint64_t a2,
	uint64_t a3,
	uint64_t b0,
	uint64_t b1,
	uint64_t b2,
	uint64_t b3
) {
	int p00 = astc::popcount(a0 ^ b0);
	int p01 = astc::popcount(a0 ^ b1);
	int p02 = astc::popcount(a0 ^ b2);
	int p03 = astc::popcount(a0 ^ b3);

	int p10 = astc::popcount(a1 ^ b0);
	int p11 = astc::popcount(a1 ^ b1);
	int p12 = astc::popcount(a1 ^ b2);
	int p13 = astc::popcount(a1 ^ b3);

	int p20 = astc::popcount(a2 ^ b0);
	int p21 = astc::popcount(a2 ^ b1);
	int p22 = astc::popcount(a2 ^ b2);
	int p23 = astc::popcount(a2 ^ b3);

	int p30 = astc::popcount(a3 ^ b0);
	int p31 = astc::popcount(a3 ^ b1);
	int p32 = astc::popcount(a3 ^ b2);
	int p33 = astc::popcount(a3 ^ b3);

	int mx23 = MIN(p22 + p33, p23 + p32);
	int mx13 = MIN(p21 + p33, p23 + p31);
	int mx12 = MIN(p21 + p32, p22 + p31);
	int mx03 = MIN(p20 + p33, p23 + p30);
	int mx02 = MIN(p20 + p32, p22 + p30);
	int mx01 = MIN(p21 + p30, p20 + p31);

	int v0 = p00 + MIN3(p11 + mx23, p12 + mx13, p13 + mx12);
	int v1 = p01 + MIN3(p10 + mx23, p12 + mx03, p13 + mx02);
	int v2 = p02 + MIN3(p11 + mx03, p10 + mx13, p13 + mx01);
	int v3 = p03 + MIN3(p11 + mx02, p12 + mx01, p10 + mx12);

	int x0 = MIN(v0, v1);
	int x1 = MIN(v2, v3);
	return MIN(x0, x1);
}

static void count_partition_mismatch_bits(
	const block_size_descriptor* bsd,
	int partition_count,
	const uint64_t bitmaps[4],
	int bitcounts[PARTITION_COUNT]
) {
	int i;
	const partition_info *pi = get_partition_table(bsd, partition_count);

	if (partition_count == 2)
	{
		uint64_t bm0 = bitmaps[0];
		uint64_t bm1 = bitmaps[1];
		for (i = 0; i < PARTITION_COUNT; i++)
		{
			if (pi->partition_count == 2)
			{
				bitcounts[i] = partition_mismatch2(bm0, bm1, pi->coverage_bitmaps[0], pi->coverage_bitmaps[1]);
			}
			else
				bitcounts[i] = 255;
			pi++;
		}
	}
	else if (partition_count == 3)
	{
		uint64_t bm0 = bitmaps[0];
		uint64_t bm1 = bitmaps[1];
		uint64_t bm2 = bitmaps[2];
		for (i = 0; i < PARTITION_COUNT; i++)
		{
			if (pi->partition_count == 3)
			{
				bitcounts[i] = partition_mismatch3(bm0, bm1, bm2, pi->coverage_bitmaps[0], pi->coverage_bitmaps[1], pi->coverage_bitmaps[2]);
			}
			else
				bitcounts[i] = 255;
			pi++;
		}
	}
	else if (partition_count == 4)
	{
		uint64_t bm0 = bitmaps[0];
		uint64_t bm1 = bitmaps[1];
		uint64_t bm2 = bitmaps[2];
		uint64_t bm3 = bitmaps[3];
		for (i = 0; i < PARTITION_COUNT; i++)
		{
			if (pi->partition_count == 4)
			{
				bitcounts[i] = partition_mismatch4(bm0, bm1, bm2, bm3, pi->coverage_bitmaps[0], pi->coverage_bitmaps[1], pi->coverage_bitmaps[2], pi->coverage_bitmaps[3]);
			}
			else
				bitcounts[i] = 255;
			pi++;
		}
	}

}

// counting-sort on the mismatch-bits, thereby
// sorting the partitions into an ordering.
static void get_partition_ordering_by_mismatch_bits(
	const int mismatch_bits[PARTITION_COUNT],
	int partition_ordering[PARTITION_COUNT]
) {
	int i;

	int mscount[256];
	for (i = 0; i < 256; i++)
		mscount[i] = 0;

	for (i = 0; i < PARTITION_COUNT; i++)
		mscount[mismatch_bits[i]]++;

	int summa = 0;
	for (i = 0; i < 256; i++)
	{
		int cnt = mscount[i];
		mscount[i] = summa;
		summa += cnt;
	}

	for (i = 0; i < PARTITION_COUNT; i++)
	{
		int idx = mscount[mismatch_bits[i]]++;
		partition_ordering[idx] = i;
	}
}

void kmeans_compute_partition_ordering(
	const block_size_descriptor* bsd,
	int partition_count,
	const imageblock* blk,
	int* ordering
) {
	int i;

	float4 cluster_centers[4];
	int partition_of_texel[MAX_TEXELS_PER_BLOCK];

	// 3 passes of plain k-means partitioning
	for (i = 0; i < 3; i++)
	{
		if (i == 0)
			kpp_initialize(bsd->xdim, bsd->ydim, bsd->zdim, partition_count, blk, cluster_centers);
		else
			basic_kmeans_update(bsd->xdim, bsd->ydim, bsd->zdim, partition_count, blk, partition_of_texel, cluster_centers);

		basic_kmeans_assign_pass(bsd->xdim, bsd->ydim, bsd->zdim, partition_count, blk, cluster_centers, partition_of_texel);
	}

	// at this point, we have a near-ideal partitioning.

	// construct bitmaps
	uint64_t bitmaps[4];
	for (i = 0; i < 4; i++)
		bitmaps[i] = 0ULL;

	int texels_to_process = bsd->texelcount_for_bitmap_partitioning;
	for (i = 0; i < texels_to_process; i++)
	{
		int idx = bsd->texels_for_bitmap_partitioning[i];
		bitmaps[partition_of_texel[idx]] |= 1ULL << i;
	}

	int bitcounts[PARTITION_COUNT];
	// for each entry in the partition table, count bits of partition-mismatch.
	count_partition_mismatch_bits(bsd, partition_count, bitmaps, bitcounts);

	// finally, sort the partitions by bits-of-partition-mismatch
	get_partition_ordering_by_mismatch_bits(bitcounts, ordering);
}<|MERGE_RESOLUTION|>--- conflicted
+++ resolved
@@ -1,13 +1,5 @@
 // SPDX-License-Identifier: Apache-2.0
 // ----------------------------------------------------------------------------
-<<<<<<< HEAD
-//  This confidential and proprietary software may be used only as authorised
-//  by a licensing agreement from Arm Limited.
-//      (C) COPYRIGHT 2011-2020 Arm Limited, ALL RIGHTS RESERVED
-//  The entire notice above must be reproduced on all authorised copies and
-//  copies may only be made to the extent permitted by a licensing agreement
-//  from Arm Limited.
-=======
 // Copyright 2011-2020 Arm Limited
 //
 // Licensed under the Apache License, Version 2.0 (the "License"); you may not
@@ -21,7 +13,6 @@
 // WARRANTIES OR CONDITIONS OF ANY KIND, either express or implied. See the
 // License for the specific language governing permissions and limitations
 // under the License.
->>>>>>> 4861c3db
 // ----------------------------------------------------------------------------
 
 /**
